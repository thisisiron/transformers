--- conflicted
+++ resolved
@@ -412,13 +412,9 @@
     model.generation_config.temperature = 1
     model.generation_config.guidance_scale = 5
     model.generation_config.pad_token_id = tokenizer.vocab.get("<\uff5c\u2581pad\u2581\uff5c>")
-<<<<<<< HEAD
-    model.generation_config.boi_token_id = tokenizer.vocab.get("<begin_of_image>")
-=======
     if not hasattr(model.generation_config, "generation_kwargs"):
         model.generation_config.generation_kwargs = {}
     model.generation_config.generation_kwargs["boi_token_id"] = tokenizer.vocab.get("<begin_of_image>")
->>>>>>> 26be7f71
 
     # Load and convert state dict
     print("Loading state dict...")
